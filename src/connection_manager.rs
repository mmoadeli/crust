--- conflicted
+++ resolved
@@ -131,15 +131,7 @@
     /// the sender half to this method. Receiver will receive all `Event`s from this library.
     pub fn new(event_pipe: mpsc::Sender<Event>) -> ConnectionManager {
         let config = read_config_file().unwrap_or_else(|e| {
-<<<<<<< HEAD
             panic!("Crust failed to read config file; Error: {:?};", e);
-=======
-            debug!("Crust failed to read config file; Error: {:?};", e);
-            let default = Config::make_default();
-            debug!("Using default beacon_port {:?} and default bootstraping methods enabled",
-                default.beacon_port);
-            default
->>>>>>> 0670ab7a
         });
 
         let state = Arc::new(Mutex::new(State{ event_pipe: event_pipe,
