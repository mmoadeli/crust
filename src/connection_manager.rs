// Copyright 2015 MaidSafe.net limited.
//
// This SAFE Network Software is licensed to you under (1) the MaidSafe.net Commercial License,
// version 1.0 or later, or (2) The General Public License (GPL), version 3, depending on which
// licence you accepted on initial access to the Software (the "Licences").
//
// By contributing code to the SAFE Network Software, or to this project generally, you agree to be
// bound by the terms of the MaidSafe Contributor Agreement, version 1.0.  This, along with the
// Licenses can be found in the root directory of this project at LICENSE, COPYING and CONTRIBUTOR.
//
// Unless required by applicable law or agreed to in writing, the SAFE Network Software distributed
// under the GPL Licence is distributed on an "AS IS" BASIS, WITHOUT WARRANTIES OR CONDITIONS OF ANY
// KIND, either express or implied.
//
// Please review the Licences for the specific language governing permissions and limitations
// relating to use of the SAFE Network Software.

use cbor;
use sodiumoxide::crypto::asymmetricbox;
use std::collections::{HashMap, HashSet};
use std::io;
use std::net::{IpAddr, SocketAddr};
use std::sync::{Arc, mpsc, Mutex, Weak};
use std::thread;

use beacon;
use bootstrap::{BootStrapHandler, BootStrapContacts, Contact, PublicKey};
use transport;
use transport::{Endpoint, Port};

/// Type used to represent serialised data in a message.
pub type Bytes = Vec<u8>;

type WeakState = Weak<Mutex<State>>;

/// A structure representing a connection manager
pub struct ConnectionManager {
    state: Arc<Mutex<State>>,
    beacon_guid_and_port: Option<(beacon::GUID, u16)>,
}

/// Enum representing different events that will be sent over the asynchronous channel to the user
/// of this module.
#[derive(Debug, PartialEq, Eq, Clone)]
pub enum Event {
    /// Invoked when a new message is received.  Passes the peer's endpoint and the message.
    NewMessage(Endpoint, Bytes),
    /// Invoked when a new connection to a peer is established.  Passes the peer's endpoint.
    NewConnection(Endpoint),
    /// Invoked when a connection to a peer is lost.  Passes the peer's endpoint.
    LostConnection(Endpoint),
}

struct Connection {
    writer_channel: mpsc::Sender<Bytes>,
}

struct State {
    event_pipe: mpsc::Sender<Event>,
    connections: HashMap<Endpoint, Connection>,
    listening_endpoints: HashSet<Endpoint>,
    stop_called: bool,
}

impl ConnectionManager {
    /// Constructs a connection manager. User needs to create an asynchronous channel, and provide
    /// the sender half to this method. Receiver will receive all `Event`s from this library.
    pub fn new(event_pipe: mpsc::Sender<Event>) -> ConnectionManager {
        let state = Arc::new(Mutex::new(State{ event_pipe: event_pipe,
                                               connections: HashMap::new(),
                                               listening_endpoints: HashSet::new(),
                                               stop_called: false,
                                             }));
        ConnectionManager { state: state, beacon_guid_and_port: None, }
    }

    /// Starts listening on all supported protocols. Specified hint will be tried first. If it fails
    /// to start on these, it defaults to random / OS provided endpoints for each supported
    /// protocol. The actual endpoints used will be returned on which it started listening for each
    /// protocol.
    /// if beacon port == 0 => a random port is taken and returned by beacon
    /// if beacon port != 0 => an attempt to get the port is made by beacon and the callee will be informed of the attempt
    /// if beacon port == None => 5483 is tried
    /// if beacon succeeds in starting the udp listener, the coresponding port is returned
    // FIXME: Returning io::Result seems pointless since we always return Ok.
    pub fn start_listening(&mut self, mut hint: Vec<Port>, beacon_port: Option<u16>) ->
            io::Result<(Vec<Endpoint>, Option<u16>)> {
        // We need to check for an instance of each supported protocol in the hint vector.  For any
        // protocol that doesn't have an entry, we should inject one (either random or 0).  For now
        // we're only supporting TCP, so...
        if hint.is_empty() {
            hint.push(Port::Tcp(0));
        }
        let end_points = hint.iter().filter_map(|port| self.listen(port).ok()).collect::<Vec<_>>();

        let beacon_port: u16 = match beacon_port {
            Some(port) =>  port,
            None => 5483
        };

        let mut used_port: Option<u16> = None;
        self.beacon_guid_and_port = match beacon::BroadcastAcceptor::new(beacon_port) {
            Ok(acceptor) => {
                let beacon_guid_and_port = (acceptor.beacon_guid(), acceptor.beacon_port());
                used_port = Some(beacon_guid_and_port.1);
                let public_key =
                    PublicKey::Asym(asymmetricbox::PublicKey([0u8; asymmetricbox::PUBLICKEYBYTES]));
                let mut contacts = BootStrapContacts::new();
                for end_point in &end_points {
                    contacts.push(Contact::new(end_point.clone(), public_key.clone()));
                }
                let mut bootstrap_handler = BootStrapHandler::new();
                bootstrap_handler.add_bootstrap_contacts(contacts);

                let _ = thread::Builder::new().name("ConnectionManager beacon acceptor".to_string())
                                              .spawn(move || {
                    loop {
                        let mut transport = match acceptor.accept() {
                            Ok(transport) => transport,
                            Err(_) => break,
                        };
                        let bootstrap_contacts = || {
                            let handler = BootStrapHandler::new();
                            let contacts = handler.get_serialised_bootstrap_contacts();
                            contacts
                        };
                        let _ = transport.sender.send(&bootstrap_contacts());
                    }
                });
                Some(beacon_guid_and_port)
            },
            Err(_) => None
        };

        Ok((end_points, used_port))
    }

    /// This method tries to connect (bootstrap to exisiting network) to the default or provided
    /// list of bootstrap nodes.
    ///
    /// If `bootstrap_list` is `None`, it will attempt to read a local cached file to populate the
    /// list.  It will then try to connect to all of the endpoints in the list.  It will return
    /// once a connection with any of the endpoints is established with Ok(Endpoint) and it will
    /// drop all other ongoing attempts.  If this fails and `beacon_port` is `Some`, it will try to
    /// use the beacon port to connect to a peer on the same LAN.
    ///
    /// If `bootstrap_list` is `Some`, it will try to connect to all of the endpoints in the list.
    /// It will return once a connection with any of the endpoints is established with Ok(Endpoint)
    /// and it will drop all other ongoing attempts.  Note that `beacon_port` has no effect if
    /// `bootstrap_list` is `Some`; i.e. passing an explicit list ensures we only get connected to
    /// one of the nodes on the list - we don't fall back to use the beacon protocol.
    ///
    /// It will return Err if it fails to connect to any peer.
    pub fn bootstrap(&self, bootstrap_list: Option<Vec<Endpoint>>, beacon_port: Option<u16>) ->
            io::Result<Endpoint> {
        let port: u16 = match beacon_port {
            Some(udp_port) => udp_port,
            None => 5483
        };
        match bootstrap_list {
            Some(list) => self.bootstrap_off_list(list),
            None => self.bootstrap_off_list(self.seek_peers(port)),
        }
    }

    /// This should be called before destroying an instance of a ConnectionManager to allow the
    /// listener threads to join.  Once called, the ConnectionManager should be destroyed.
    pub fn stop(&self) {
        match self.beacon_guid_and_port {
            Some(beacon_guid_and_port) => beacon::BroadcastAcceptor::stop(&beacon_guid_and_port),
            None => (),
        }
        let mut listeners = HashSet::<Endpoint>::new();
        let weak_state = self.state.downgrade();
        {
            let _ = lock_mut_state(&weak_state, |state: &mut State| {
                for itr in state.listening_endpoints.iter() {
                    listeners.insert(itr.clone());
                }
                state.stop_called = true;
                Ok(())
            });
        }
        for listener in listeners.iter() {
            let _ = transport::connect(listener.clone());
        }
    }

    /// Opens a connection to a remote peer. `endpoints` is a vector of addresses of the remote
    /// peer. All the endpoints will be tried. As soon as a connection is established, it will drop
    /// all other ongoing attempts. On success `Event::NewConnection` with connected `Endpoint` will
    /// be sent to the event channel. On failure, nothing is reported.
    /// Failed attempts are not notified back up to the caller. If the caller wants to know of a
    /// failed attempt, it must maintain a record of the attempt itself which times out if a
    /// corresponding Event::NewConnection isn't received
    /// For details on handling of connect in different protocol refer
    /// https://github.com/dirvine/crust/blob/master/docs/connect.md
    pub fn connect(&self, endpoints: Vec<Endpoint>) {
        let ws = self.state.downgrade();
        let mut listening = HashSet::<Endpoint>::new();
        {
<<<<<<< HEAD
            let _ = lock_mut_state(&ws, |s: &mut State| {
                for itr in s.listening_endpoints.iter() {
=======
            let result = lock_mut_state(&ws, |s: &mut State| {
                for endpoint in &endpoints {
                    if s.connections.contains_key(&endpoint) {
                        return Err(io::Error::new(io::ErrorKind::AlreadyExists,
                                                  "Already connected"))
                    }
                }
                for itr in s.listening_eps.iter() {
>>>>>>> f1269b6a
                    listening.insert(itr.clone());
                }
                Ok(())
            });
            if result.is_err() {
                return
            }
        }
        let is_broadcast_acceptor = self.beacon_guid_and_port.is_some();
        let _ = thread::Builder::new().name("ConnectionManager connect".to_string()).spawn(move || {
            for endpoint in &endpoints {
                for _ in listening.iter() {
                    let ws = ws.clone();
                    let result = transport::connect(endpoint.clone())
                                 .and_then(|trans| handle_connect(ws, trans,
                                           is_broadcast_acceptor));
                    if result.is_ok() { return; }
                }
            }
        });
    }

    /// Sends a message to specified address (endpoint). Returns Ok(()) if the sending might
    /// succeed, and returns an Err if the address is not connected. Return value of Ok does not
    /// mean that the data will be received. It is possible for the corresponding connection to hang
    /// up immediately after this function returns Ok.
    pub fn send(&self, endpoint: Endpoint, message: Bytes) -> io::Result<()> {
        let ws = self.state.downgrade();

        let writer_channel = try!(lock_state(&ws, |s| {
            match s.connections.get(&endpoint) {
                Some(c) =>  Ok(c.writer_channel.clone()),
                None => Err(io::Error::new(io::ErrorKind::NotConnected, "?"))
            }
        }));

        let send_result = writer_channel.send(message);
        let cant_send = io::Error::new(io::ErrorKind::BrokenPipe, "?");
        send_result.map_err(|_|cant_send)
    }

    /// Closes connection with the specified endpoint.
    pub fn drop_node(&self, endpoint: Endpoint) {
        let mut ws = self.state.downgrade();
        let _ = lock_mut_state(&mut ws, |s: &mut State| {
            let _ = s.connections.remove(&endpoint);
            Ok(())
        });
    }

    /// Uses beacon to try and collect potential bootstrap endpoints from peers on the same subnet.
    pub fn seek_peers(&self, beacon_port: u16) -> Vec<Endpoint> {
        // Retrieve list of peers' TCP listeners who are on same subnet as us
        let beacon_guid = match self.beacon_guid_and_port {
            Some(beacon_guid_and_port) => Some(beacon_guid_and_port.0),
            None => None,
        };
        let peer_addresses = match beacon::seek_peers(beacon_port, beacon_guid) {
            Ok(peers) => peers,
            Err(_) => return Vec::<Endpoint>::new(),
        };

        // For each contact, connect and receive their list of bootstrap contacts
        let mut endpoints: Vec<Endpoint> = vec![];
        for peer in peer_addresses {
            let transport = transport::connect(transport::Endpoint::Tcp(peer)).unwrap();
            let contacts_str = match transport.receiver.receive() {
                Ok(message) => message,
                Err(_) => continue,
            };
            let mut decoder = cbor::Decoder::from_bytes(&contacts_str[..]);
            let contact_list: BootStrapContacts = match decoder.decode().next() {
                Some(message) => {
                    match message {
                        Ok(contacts) => contacts,
                        Err(_) => continue,
                    }
                },
                None => continue,
            };
            for contact in contact_list {
                endpoints.push(self.replace_loopback(contact.end_point(),
                                                     &transport.remote_endpoint));
            }
        }

        endpoints
    }

    // Replace the IP in `original` with `replacement`'s IP if `original`'s is the loopback.
    fn replace_loopback(&self, original: Endpoint, replacement: &Endpoint) -> Endpoint {
        let is_loopback = match original.get_address().ip() {
            IpAddr::V4(ip) => ip.is_loopback(),
            IpAddr::V6(ip) => ip.is_loopback(),
        };
        if !is_loopback {
            return original;
        }
        let port = original.get_address().port();
        match *replacement {
            Endpoint::Tcp(tcp_endpoint) => Endpoint::Tcp(SocketAddr::new(tcp_endpoint.ip(), port)),
        }
    }

    fn bootstrap_off_list(&self, bootstrap_list: Vec<Endpoint>) -> io::Result<Endpoint> {
        for endpoint in bootstrap_list {
            match transport::connect(endpoint.clone()) {
                Ok(trans) => {
                    let ep = trans.remote_endpoint.clone();
                    let _ = try!(handle_connect(self.state.downgrade(), trans,
                                                self.beacon_guid_and_port.is_some()));
                    return Ok(ep)
                },
                Err(_) => continue,
            }
        }
        // FIXME: The result should probably be Option<Endpoint>
        Err(io::Error::new(io::ErrorKind::Other, "No bootstrap node got connected"))
    }

    fn listen(&self, port: &Port) -> io::Result<Endpoint> {
        let acceptor = try!(transport::new_acceptor(port));
        let local_ep = acceptor.local_endpoint();

        let mut weak_state = self.state.downgrade();

        let ep = local_ep.clone();
        try!(lock_mut_state(&mut weak_state, |s| Ok(s.listening_endpoints.insert(ep))));

        let _ = thread::Builder::new().name("ConnectionManager listen".to_string()).spawn(move || {
            loop {
                match transport::accept(&acceptor) {
                    Ok(trans) => {
                        let weak_state_copy = weak_state.clone();
                        let mut stop_called = false;
                        {
                            let _ = lock_mut_state(&weak_state_copy, |state: &mut State| {
                                stop_called = state.stop_called;
                                Ok(())
                            });
                        }
                        if stop_called {
                            break
                        }
                        let _ = thread::Builder::new().name("ConnectionManager accept".to_string())
                                                      .spawn(move || {
                            let _ = handle_accept(weak_state_copy, trans);
                        });
                    },
                    Err(_) => break,
                }
            }
        });

        Ok(local_ep)
    }
}

// fn notify_user(state: &WeakState, event: Event) -> io::Result<()> {
//     lock_state(state, |s| {
//         s.event_pipe.send(event)
//         .map_err(|_|io::Error::new(io::ErrorKind::BrokenPipe, "failed to notify_user"))
//     })
// }

fn lock_state<T, F: FnOnce(&State) -> io::Result<T>>(state: &WeakState, f: F) -> io::Result<T> {
    state.upgrade().ok_or(io::Error::new(io::ErrorKind::Interrupted,
                                         "Can't dereference weak"))
    .and_then(|arc_state| {
        let opt_state = arc_state.lock();
        match opt_state {
            Ok(s)  => f(&s),
            Err(_) => Err(io::Error::new(io::ErrorKind::Interrupted, "?"))
        }
    })
}

fn lock_mut_state<T, F: FnOnce(&mut State) -> io::Result<T>>(state: &WeakState, f: F) -> io::Result<T> {
    state.upgrade().ok_or(io::Error::new(io::ErrorKind::Interrupted,
                                         "Can't dereference weak"))
    .and_then(move |arc_state| {
        let opt_state = arc_state.lock();
        match opt_state {
            Ok(mut s)  => f(&mut s),
            Err(_) => Err(io::Error::new(io::ErrorKind::Interrupted, "?"))
        }
    })
}

fn handle_accept(mut state: WeakState, trans: transport::Transport) -> io::Result<Endpoint> {
    let remote_ep = trans.remote_endpoint.clone();
    register_connection(&mut state, trans, Event::NewConnection(remote_ep))
}

fn handle_connect(mut state: WeakState, trans: transport::Transport,
                  is_broadcast_acceptor: bool) -> io::Result<Endpoint> {
    let remote_ep = trans.remote_endpoint.clone();
    let endpoint = register_connection(&mut state, trans, Event::NewConnection(remote_ep));
    if is_broadcast_acceptor {
        match endpoint {
            Ok(ref endpoint) => {
                let mut contacts = BootStrapContacts::new();
                // TODO PublicKey for contact required...
                let public_key = PublicKey::Asym(asymmetricbox::PublicKey([0u8; asymmetricbox::PUBLICKEYBYTES]));
                contacts.push(Contact::new(endpoint.clone(), public_key));
                let mut bootstrap_handler = BootStrapHandler::new();
                bootstrap_handler.add_bootstrap_contacts(contacts);
            }
            Err(_) => ()
        }
    }
    endpoint
}

fn register_connection(state: &mut WeakState, trans: transport::Transport,
                       event_to_user: Event) -> io::Result<Endpoint> {
    let state2 = state.clone();

    lock_mut_state(state, move |s: &mut State| {
        if s.connections.contains_key(&trans.remote_endpoint) {
            return Err(io::Error::new(io::ErrorKind::AlreadyExists, "Already connected"))
        }
        let (tx, rx) = mpsc::channel();
        start_writing_thread(state2.clone(), trans.sender, trans.remote_endpoint.clone(), rx);
        start_reading_thread(state2, trans.receiver, trans.remote_endpoint.clone(),
                             s.event_pipe.clone());
        let _ = s.connections.insert(trans.remote_endpoint.clone(), Connection{writer_channel: tx});
        let _ = s.event_pipe.send(event_to_user);
        Ok(trans.remote_endpoint)
    })
}

fn unregister_connection(state: WeakState, his_ep: Endpoint) {
    let _ = lock_mut_state(&state, |s| {
        if s.connections.remove(&his_ep).is_some() {
            // Only send the event if the connection was there
            // to avoid duplicate events.
            let _ = s.event_pipe.send(Event::LostConnection(his_ep));
        }
        Ok(())
    });
}

// pushing events out to event_pipe
fn start_reading_thread(state: WeakState,
                        receiver: transport::Receiver,
                        his_ep: Endpoint,
                        sink: mpsc::Sender<Event>) {
    let _ = thread::Builder::new().name("ConnectionManager reader".to_string()).spawn(move || {
        loop {
            match receiver.receive() {
                Ok(msg) => if sink.send(Event::NewMessage(his_ep.clone(), msg)).is_err() {
                    break
                },
                Err(_) => break,
            }
        }
        unregister_connection(state, his_ep);
    });
}

// pushing messages out to socket
fn start_writing_thread(state: WeakState,
                        mut sender: transport::Sender,
                        his_ep: Endpoint,
                        writer_channel: mpsc::Receiver<Bytes>) {
    let _ = thread::Builder::new().name("ConnectionManager writer".to_string()).spawn(move || {
        for msg in writer_channel.iter() {
            if sender.send(&msg).is_err() {
                break;
            }
        }
        unregister_connection(state, his_ep);
    });
}

#[cfg(test)]
mod test {
    use super::*;
    use std::thread::spawn;
    use std::thread;
    use std::sync::mpsc::{Receiver, Sender, channel};
    use rustc_serialize::{Decodable, Encodable};
    use cbor::{Encoder, Decoder};
    use transport::{Endpoint, Port};
    use std::net::SocketAddr;
    use std::str::FromStr;
    use std::sync::{Mutex, Arc};

    fn encode<T>(value: &T) -> Bytes where T: Encodable
    {
        let mut enc = Encoder::from_memory();
        let _ = enc.encode(&[value]);
        enc.into_bytes()
    }

    fn decode<T>(bytes: Bytes) -> T where T: Decodable {
        let mut dec = Decoder::from_bytes(&bytes[..]);
        dec.decode().next().unwrap().unwrap()
    }

    const  NETWORK_SIZE: u32 = 10;
    const  MESSAGE_PER_NODE: u32 = 10;

     struct Node {
         conn_mgr: ConnectionManager,
         listening_end_point: Endpoint,
         connected_eps: Arc<Mutex<Vec<Endpoint>>>
     }

     #[derive(Debug)]
     struct Stats {
         new_connections_count: u32,
         messages_count: u32,
         lost_connection_count: u32
     }

     impl Node {
         pub fn new(mut cm: ConnectionManager, port: u16) -> (Node, Option<u16>) {
             let (end_points, beacon_port) =  cm.start_listening(vec![Port::Tcp(0)], Some(port)).unwrap();
             (Node { conn_mgr: cm, listening_end_point: end_points[0].clone(), connected_eps: Arc::new(Mutex::new(Vec::new())) }, beacon_port)
         }
     }

     fn get_endpoint(node: &Arc<Mutex<Node>>) -> Endpoint {
         let node = node.clone();
         let node = node.lock().unwrap();
         node.listening_end_point.clone()
     }

     fn get_connected_eps(node: &Arc<Mutex<Node>>) -> Vec<Endpoint> {
         let node = node.clone();
         let node = node.lock().unwrap();
         let eps = node.connected_eps.clone();
         let connected_eps = eps.lock().unwrap();
         connected_eps.clone()
     }

     struct Network {
         nodes: Vec<Arc<Mutex<Node>>>
     }

     impl Network {
         pub fn add(&mut self, beacon_port: u16) -> (Receiver<Event>, Endpoint, Option<u16>, Arc<Mutex<Vec<Endpoint>>>) {
             let (cm_i, cm_o) = channel();
             let (node, port) = Node::new(ConnectionManager::new(cm_i), beacon_port);
             let end_point = node.listening_end_point.clone();
             let connected_eps = node.connected_eps.clone();
             self.nodes.push(Arc::new(Mutex::new(node)));
             (cm_o, end_point, port, connected_eps)
         }
     }

#[test]
    fn bootstrap() {
        let (cm1_i, _) = channel();
        let mut cm1 = ConnectionManager::new(cm1_i);
        let (cm1_eps, beacon_port) = cm1.start_listening(vec![Port::Tcp(0)], Some(0u16)).unwrap();

        thread::sleep_ms(1000);
        let (cm2_i, _) = channel();
        let mut cm2 = ConnectionManager::new(cm2_i);
        let _ = cm2.start_listening(vec![Port::Tcp(0)], beacon_port.clone()).unwrap();
        match cm2.bootstrap(None, beacon_port) {
            Ok(ep) => { assert_eq!(ep.clone().get_address().port(),
                                   cm1_eps[0].clone().get_address().port()); },
            Err(_) => { panic!("Failed to bootstrap"); }
        }
    }

#[test]
    fn connection_manager() {
        let run_cm = |cm: ConnectionManager, o: Receiver<Event>| {
            spawn(move || {
                for i in o.iter() {
                    match i {
                        Event::NewConnection(other_ep) => {
                            // println!("Connected {:?}", other_ep);
                            let _ = cm.send(other_ep.clone(), encode(&"hello world".to_string()));
                        },
                        Event::NewMessage(_, _) => {
                            // println!("New message from {:?} data:{:?}",
                            //          from_ep, decode::<String>(data));
                            break;
                        },
                        Event::LostConnection(_) => {
                            // println!("Lost connection to {:?}", other_ep);
                        }
                    }
                }
                // println!("done");
            })
        };

        let (cm1_i, cm1_o) = channel();
        let mut cm1 = ConnectionManager::new(cm1_i);
        let (cm1_eps, beacon_port) = cm1.start_listening(vec![Port::Tcp(0)], Some(0u16)).unwrap();

        let (cm2_i, cm2_o) = channel();
        let mut cm2 = ConnectionManager::new(cm2_i);
        let (cm2_eps, _) = cm2.start_listening(vec![Port::Tcp(0)], beacon_port.clone()).unwrap();
        cm2.connect(cm1_eps.clone());
        cm1.connect(cm2_eps.clone());

        let runner1 = run_cm(cm1, cm1_o);
        let runner2 = run_cm(cm2, cm2_o);

        assert!(runner1.join().is_ok());
        assert!(runner2.join().is_ok());
    }

#[test]
#[ignore]
    fn network() {
        let run_cm = |tx: Sender<Event>, o: Receiver<Event>, conn_eps: Arc<Mutex<Vec<Endpoint>>>| {
            spawn(move || {
                let count: u32 = 0;
                for i in o.iter() {
                    let _ = tx.send(i.clone());
                    match i {
                        Event::NewConnection(other_ep) => {
                            let mut connected_eps = conn_eps.lock().unwrap();
                            connected_eps.push(other_ep);
                        },
                        Event::NewMessage(_, _) => {
                            if count == MESSAGE_PER_NODE * (NETWORK_SIZE - 1) {
                                break;
                            }
                        },
                        Event::LostConnection(_) => {
                        }
                    }
                }
                // println!("done");
            })
        };

        let stats_accumulator = |stats: Arc<Mutex<Stats>>, stats_rx: Receiver<Event>|
            spawn(move || {
                for event in stats_rx.iter() {
                    let mut stat = stats.lock().unwrap();
                    match event {
                            Event::NewConnection(_) => {
                            stat.new_connections_count += 1;
                        },
                        Event::NewMessage(_, data) => {
                            let data_str = decode::<String>(data);
                            if data_str == "EXIT" {
                                break;
                            }
                            stat.messages_count += 1;
                            if stat.messages_count == NETWORK_SIZE * MESSAGE_PER_NODE * (NETWORK_SIZE - 1) {
                                break;
                            }
                        },
                        Event::LostConnection(_) => {
                            stat.lost_connection_count += 1;
                        }
                    }
                }
            });

        let run_terminate = |ep: Endpoint, tx: Sender<Event>|
            spawn(move || {
                thread::sleep_ms(5000);
                let _ = tx.send(Event::NewMessage(ep, encode(&"EXIT".to_string())));
                });


        let mut network = Network { nodes: Vec::new() };
        let stats = Arc::new(Mutex::new(Stats {new_connections_count: 0, messages_count: 0, lost_connection_count: 0}));
        let (stats_tx, stats_rx) = channel::<Event>();
        let mut runners = Vec::new();
        let mut beacon_port: u16 = 0;
        for _ in 0..NETWORK_SIZE {
            let (receiver, _, port, connected_eps) = network.add(beacon_port);
            beacon_port = match port {
                Some(port_no) => port_no,
                None => beacon_port
            };
            let runner = run_cm(stats_tx.clone(), receiver, connected_eps);
            runners.push(runner);
        }

        let run_stats = stats_accumulator(stats.clone(), stats_rx);

        let mut listening_end_points = Vec::new();

        for node in network.nodes.iter() {
            listening_end_points.push(get_endpoint(node));
        }

        for node in network.nodes.iter() {
            for end_point in listening_end_points.iter().filter(|&ep| get_endpoint(node).ne(ep)) {
                let node = node.clone();
                let ep = end_point.clone();
                let _ = spawn(move || {
                    let node = node.lock().unwrap();
                    node.conn_mgr.connect(vec![ep]);
                });
            }
        }

        for node in network.nodes.iter() {
            let mut eps_size = get_connected_eps(node).len();
            while eps_size < (NETWORK_SIZE - 1) as usize {
                eps_size = get_connected_eps(node).len();
            }
        }

        for node in network.nodes.iter() {
            let connected_eps = get_connected_eps(node);
            for end_point in connected_eps.iter() {
                for _ in 0..MESSAGE_PER_NODE {
                    let node = node.clone();
                    let ep = end_point.clone();
                    let _ = spawn(move || {
                        let node = node.lock().unwrap();
                        let _ = node.conn_mgr.send(ep.clone(), encode(&"MESSAGE".to_string()));
                    });
                }
            }
        }

        let _ = run_terminate(listening_end_points[0].clone(), stats_tx.clone()).join();

        let _ = run_stats.join();

        for _ in 0..NETWORK_SIZE {
            let _ = network.nodes.remove(0);
        }

        for runner in runners.pop() {
            let _ = runner.join();
        }

        let stats_copy = stats.clone();
        let stat = stats_copy.lock().unwrap();
        // It is currently not the case that ConnectionManager guarantees at
        // most one connection between any two peers (although it does make
        // some effort in the `connect` function to do so). It is currently
        // in the TODO. When/if this will be the case, replace the >= operator
        // with ==.
        assert!(stat.new_connections_count >= NETWORK_SIZE * (NETWORK_SIZE - 1));
        assert_eq!(stat.messages_count,  NETWORK_SIZE * MESSAGE_PER_NODE * (NETWORK_SIZE - 1));
        assert_eq!(stat.lost_connection_count, 0);
    }

#[test]
    fn connection_manager_start() {
        let (cm_tx, cm_rx) = channel();
        let mut cm = ConnectionManager::new(cm_tx);
        let mut cm_listen_addr = Endpoint::Tcp(SocketAddr::from_str(&"127.0.0.1:0").unwrap());
        match cm.start_listening(vec![Port::Tcp(4455)], Some(5483)) {
          Ok(result) => {
                if result.1.is_some() {
                    let _ = SocketAddr::from_str(&format!("127.0.0.1:{}", result.1.unwrap())).unwrap();
                    // println!("main beacon on {} ", beacon_addr);
                }
                if result.0.len() > 0 {
                    // println!("main listening on {} ",
                    //          match result.0[0].clone() { Endpoint::Tcp(socket_addr) => { socket_addr } });
                    cm_listen_addr = result.0[0].clone();
                } else {
                    // panic!("main connection manager start_listening none listening port returned");
                }
              }
          Err(_) => panic!("main connection manager start_listening failure")
        };

        let thread = spawn(move || {
           loop {
                let event = cm_rx.recv();
                if event.is_err() {
                  // println!("stop listening");
                  break;
                }
                match event.unwrap() {
                    Event::NewMessage(_, _) => {
                        // println!("received from {} with a new message : {}",
                        //          match endpoint { Endpoint::Tcp(socket_addr) => socket_addr },
                        //          match String::from_utf8(bytes) { Ok(msg) => msg, Err(_) => "unknown msg".to_string() });
                    },
                    Event::NewConnection(_) => {
                        // println!("adding new node:{}", match endpoint { Endpoint::Tcp(socket_addr) => socket_addr });
                    },
                    Event::LostConnection(_) => {
                        // println!("dropping node:{}", match endpoint { Endpoint::Tcp(socket_addr) => socket_addr });
                        break;
                    }
                }
            }
          });
        thread::sleep_ms(100);

        let _ = spawn(move || {
            let (cm_aux_tx, _) = channel();
            let mut cm_aux = ConnectionManager::new(cm_aux_tx);
            // setting the listening port to be greater than 4455 will make the test hanging
            let _ = match cm_aux.start_listening(vec![Port::Tcp(4454)], None) {
                Ok(result) => {
                      // println!("aux listening on {} ",
                      //          match result.0[0].clone() { Endpoint::Tcp(socket_addr) => { socket_addr } });
                      result.0[0].clone()
                    },
                Err(_) => panic!("aux connection manager start_listening failure")
            };
            // changing this to cm_beacon_addr will make the test hanging
            cm_aux.connect(vec![cm_listen_addr.clone()]);
        }).join();
        thread::sleep_ms(100);

        let _ = thread.join();
    }
}<|MERGE_RESOLUTION|>--- conflicted
+++ resolved
@@ -199,10 +199,6 @@
         let ws = self.state.downgrade();
         let mut listening = HashSet::<Endpoint>::new();
         {
-<<<<<<< HEAD
-            let _ = lock_mut_state(&ws, |s: &mut State| {
-                for itr in s.listening_endpoints.iter() {
-=======
             let result = lock_mut_state(&ws, |s: &mut State| {
                 for endpoint in &endpoints {
                     if s.connections.contains_key(&endpoint) {
@@ -210,8 +206,7 @@
                                                   "Already connected"))
                     }
                 }
-                for itr in s.listening_eps.iter() {
->>>>>>> f1269b6a
+                for itr in s.listening_endpoints.iter() {
                     listening.insert(itr.clone());
                 }
                 Ok(())
