--- conflicted
+++ resolved
@@ -22,6 +22,7 @@
 use std::thread;
 use std::thread::spawn;
 use std::io::Result;
+use transport::{Port};
 
 fn serialise_address(our_listening_address: SocketAddr) -> [u8; 27] {
     let mut our_details = [0u8; 27];
@@ -103,18 +104,16 @@
     }
 }
 
-<<<<<<< HEAD
-pub fn listen_for_broadcast(our_listening_address: SocketAddr) -> Result<()> {
-    let socket = try!( UdpSocket::bind("0.0.0.0:5483"));
-=======
 /// Listen for beacon broadcasts on port 5483 and reply with our_listening_address.
-pub fn listen_for_broadcast(our_listening_address: SocketAddr) {
-    let socket = match UdpSocket::bind("0.0.0.0:5483") {
-        Ok(bound_socket) => bound_socket,
-        Err(error) => panic!("Couldn't bind socket: {}", error),
+pub fn listen_for_broadcast(our_listening_address: SocketAddr, port: Option<Port>) -> Result<()> {
+    let bootstrap_port: u16 = match port {
+        Some(port) =>  { match port { Port::Tcp(num) => num }},
+        None => 5483
     };
 
->>>>>>> 21ccb6cf
+    println!("port is {:?}", bootstrap_port);
+
+    let socket = try!( UdpSocket::bind(("0.0.0.0", bootstrap_port.clone())));
     let our_serialised_details = serialise_address(our_listening_address);
 
     spawn(move || {
@@ -131,7 +130,7 @@
 }
 
 /// Seek for peers, send out beacon to local network on port 5483.
-pub fn seek_peers() -> Vec<SocketAddr> {
+pub fn seek_peers(port: Option<Port>) -> Vec<SocketAddr> {
     let socket = match UdpSocket::bind("0.0.0.0:0") {
         Ok(s) => s,
         Err(e) => panic!("Couldn't bind socket: {}", e),
@@ -142,8 +141,15 @@
         Err(e) => panic!("Can't broadcast from this socket: {}", e),
     }
 
+    let bootstrap_port: u16 = match port {
+        Some(port) =>  { match port { Port::Tcp(num) => num }},
+        None => 5483
+    };
+
+    println!("seek_peers port is {:?}", bootstrap_port);
+
     let buffer = [0; 4];
-    match socket.send_to(&buffer, ("255.255.255.255:5483")) {
+    match socket.send_to(&buffer, ("255.255.255.255", bootstrap_port)) {
         Ok(s) => assert_eq!(4, s),
         Err(e) => panic!("Failed broadcasting on {}: {}", socket.local_addr().unwrap(), e),
     }
@@ -180,24 +186,27 @@
     use super::*;
     use std::net::{UdpSocket/*, lookup_addr, lookup_host*/};
     use std::thread;
+    use transport::{Port};
 
 #[test]
     fn test_broadcast() {
+        let port = Port::Tcp(5493);
         // Start a normal socket and start listening for a broadcast
+        let port2 = port.clone();
         thread::spawn(move || {
             let normal_socket = match UdpSocket::bind("::0:0") {
                 Ok(s) => s,
                 Err(e) => panic!("Couldn't bind socket: {}", e),
             };
             println!("Normal socket on {:?}\n", normal_socket.local_addr().unwrap());
-            let _ = listen_for_broadcast(normal_socket.local_addr().unwrap());
+            let _ = listen_for_broadcast(normal_socket.local_addr().unwrap(), Some(port2));
         });
 
         // Allow listener time to start
         thread::sleep_ms(300);
 
         for i in 0..3 {
-            let peers = seek_peers();
+            let peers = seek_peers(Some(port.clone()));
             assert!(peers.len() > 0);
         }
     }
