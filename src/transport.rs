// Copyright 2015 MaidSafe.net limited.
//
// This SAFE Network Software is licensed to you under (1) the MaidSafe.net Commercial License,
// version 1.0 or later, or (2) The General Public License (GPL), version 3, depending on which
// licence you accepted on initial access to the Software (the "Licences").
//
// By contributing code to the SAFE Network Software, or to this project generally, you agree to be
// bound by the terms of the MaidSafe Contributor Agreement, version 1.0.  This, along with the
// Licenses can be found in the root directory of this project at LICENSE, COPYING and CONTRIBUTOR.
//
// Unless required by applicable law or agreed to in writing, the SAFE Network Software distributed
// under the GPL Licence is distributed on an "AS IS" BASIS, WITHOUT WARRANTIES OR CONDITIONS OF ANY
// KIND, either express or implied.
//
// Please review the Licences for the specific language governing permissions and limitations
// relating to use of the SAFE Network Software.

use std::net::{SocketAddr, TcpStream, TcpListener, ToSocketAddrs};
use tcp_connections;
use utp_connections;
use std::io;
use std::io::Write;
use std::io::Result as IoResult;
use std::error::Error;
use std::sync::mpsc;
use std::str::FromStr;
use rustc_serialize::{Decodable, Decoder, Encodable, Encoder};
use std::cmp::Ordering;
use utp::{UtpSocket, UtpStream};
pub type Bytes = Vec<u8>;

/// Enum representing endpoint of supported protocols
#[derive(Debug, PartialEq, Eq, Hash, Clone)]
pub enum Endpoint {
    /// TCP endpoint
    Tcp(SocketAddr),
    /// UTP endpoint
    Utp(SocketAddr),
}

impl Endpoint {
    /// Creates a Tcp(SocketAddr)
    pub fn tcp<A: ToSocketAddrs>(addr: A) -> Endpoint {
        match addr.to_socket_addrs().unwrap().next() {
            Some(a) => Endpoint::Tcp(a),
            None => panic!("Failed to parse valid IP address"),
        }
    }
    /// Returns SocketAddr.
    pub fn get_address(&self) -> SocketAddr {
        match *self {
            Endpoint::Tcp(address) => address,
            Endpoint::Utp(address) => address,
        }
    }
}


impl Encodable for Endpoint {
    fn encode<E: Encoder>(&self, e: &mut E)->Result<(), E::Error> {
        let address = match *self {
            Endpoint::Tcp(socket_addr) => socket_addr.to_string()
        };
        try!(address.encode(e));
        Ok(())
    }
}

impl Decodable for Endpoint {
    fn decode<D: Decoder>(d: &mut D)->Result<Endpoint, D::Error> {
<<<<<<< HEAD
        let _ = try!(d.read_u64());
        let decoded: Vec<u8> = try!(Decodable::decode(d));
        let address: SocketAddr = beacon::parse_address(&decoded).unwrap();

        Ok(Endpoint::Tcp(address))  // TODO FIXME: Make Beacon aware of UTP
=======
        let decoded: String = try!(Decodable::decode(d));
        match SocketAddr::from_str(&decoded) {
            Ok(address) => Ok(Endpoint::Tcp(address)),
            _ => Err(d.error(&(format!("Expecting SocketAddr string, but found : {:?}", decoded)))),
        }
>>>>>>> 82317ed0
    }
}


/// Enum representing port of supported protocols
#[derive(Debug, PartialEq, Eq, Hash, Clone, RustcDecodable, RustcEncodable)]
pub enum Port {
    /// TCP port
    Tcp(u16),
    /// UTP port
    Utp(u16),
}

impl Port {
    /// Return the port
    pub fn get_port(&self) -> u16 {
        match *self {
            Port::Tcp(p) => p,
        }
    }
}

impl PartialOrd for Endpoint {
    fn partial_cmp(&self, other: &Endpoint) -> Option<Ordering> {
        Some(self.cmp(other))
    }
}

impl Ord for Endpoint {
    fn cmp(&self, other: &Endpoint) -> Ordering {
        use Endpoint::{Tcp, Utp};
        match *self {
            Tcp(ref a1) => match *other {
                Tcp(ref a2) => compare_ip_addrs(a1, a2),
                Utp(ref a2) => panic!("Should never happen"),
            },
            Utp(ref a1) => match *other {
                Tcp(ref a2) => panic!("Should never happen"),
                Utp(ref a2) => compare_ip_addrs(a1, a2)
            },
        }
    }
}

//--------------------------------------------------------------------
pub enum Sender {
    Tcp(tcp_connections::TcpWriter<Bytes>),
    Utp(utp_connections::UtpWriter<Bytes>),
}

impl Sender {
    pub fn send(&mut self, bytes: &Bytes) -> IoResult<()> {
        match *self {
            Sender::Tcp(ref mut s) => {
                s.send(&bytes).map_err(|_| {
                // FIXME: This can be done better.
                io::Error::new(io::ErrorKind::NotConnected, "can't send")
            })
            },
            Sender::Utp(ref mut s) => {
                s.send(&bytes).map_err(|_| {
                // FIXME: This can be done better.
                io::Error::new(io::ErrorKind::NotConnected, "can't send")
            })
            },
        }
    }
}

//--------------------------------------------------------------------
pub enum Receiver {
    Tcp(tcp_connections::TcpReader<Bytes>),
    Utp(utp_connections::UtpReader<Bytes>),
}

impl Receiver {
    pub fn receive(&self) -> IoResult<Bytes> {
        match *self {
            Receiver::Tcp(ref r) => {
                match r.recv() {
                    Ok(data) => Ok(data),
                    Err(what) => {
                        return Err(io::Error::new(io::ErrorKind::NotConnected, what.description()));
                    },
                }
            },
            Receiver::Utp(ref r) => {
                match r.recv() {
                    Ok(data) => Ok(data),
                    Err(what) => {
                        return Err(io::Error::new(io::ErrorKind::NotConnected, what.description()));
                    },
                }
            },
        }
    }
}

//--------------------------------------------------------------------
pub enum Acceptor {
    // Channel receiver, TCP listener
    Tcp(mpsc::Receiver<(TcpStream, SocketAddr)>, TcpListener),
    // Channel receiver, UTP listener and port
    Utp(mpsc::Receiver<(UtpStream, SocketAddr)>, UtpSocket, u16),
}

impl Acceptor {
    pub fn local_port(&self) -> Port {
        match *self {
            Acceptor::Tcp(_, ref listener) => Port::Tcp(listener.local_addr().unwrap().port()),
            Acceptor::Utp(_, _, port) => Port::Utp(port),
        }
    }
}

pub struct Transport {
    pub receiver: Receiver,
    pub sender: Sender,
    pub remote_endpoint: Endpoint,
}

// FIXME: There needs to be a way to break from this blocking command.
pub fn connect(remote_ep: Endpoint) -> IoResult<Transport> {
    match remote_ep {
        Endpoint::Tcp(ep) => {
            tcp_connections::connect_tcp(ep)
                .map(|(i, o)| {
                    Transport{ receiver: Receiver::Tcp(i),
                                         sender: Sender::Tcp(o),
                                         remote_endpoint: remote_ep,
                             }})
                .map_err(|e| {
                    let _ = writeln!(&mut io::stderr(), "NOTE: Transport connect {} failure due to {}", ep, e);
                    io::Error::new(io::ErrorKind::NotConnected, e.description())
                })
        },
        Endpoint::Utp(ep) => {
            utp_connections::connect_utp(ep)
                .map(|(i, o)| {
                    Transport{ receiver: Receiver::Utp(i),
                                         sender: Sender::Utp(o),
                                         remote_endpoint: remote_ep,
                             }})
                .map_err(|e| {
                    io::Error::new(io::ErrorKind::NotConnected, e.description())
                })
        }
    }
}

pub fn new_acceptor(port: &Port) -> IoResult<Acceptor> {
    match *port {
        Port::Tcp(ref port) => {
            let (receiver, listener) = try!(tcp_connections::listen(*port));
            Ok(Acceptor::Tcp(receiver, listener))
        },
        Port::Utp(ref port) => {
            let (receiver, listener) = try!(utp_connections::listen(*port));
            Ok(Acceptor::Utp(receiver, listener, port.get_port()))
        },
    }
}

// FIXME: There needs to be a way to break from this blocking command.
// (Though this seems to be impossible with the current Rust TCP API).
pub fn accept(acceptor: &Acceptor) -> IoResult<Transport> {
    match *acceptor {
        Acceptor::Tcp(ref rx_channel, _) => {
            let rx = rx_channel.recv();
            let (stream, remote_endpoint) = try!(rx
                .map_err(|e| io::Error::new(io::ErrorKind::NotConnected, e.description())));

            let (i, o) = try!(tcp_connections::upgrade_tcp(stream));

            Ok(Transport{ receiver: Receiver::Tcp(i),
                          sender: Sender::Tcp(o),
                          remote_endpoint: Endpoint::Tcp(remote_endpoint),
                        })
        },
        Acceptor::Utp(ref rx_channel, _, _) => {
            let (stream, remote_endpoint) = try!(rx_channel.recv()
                .map_err(|e| io::Error::new(io::ErrorKind::NotConnected, e.description())));

            let (i, o) = try!(utp_connections::upgrade_utp(stream));

            Ok(Transport{ receiver: Receiver::Utp(i),
                          sender: Sender::Utp(o),
                          remote_endpoint: Endpoint::Utp(remote_endpoint),
                        })
        },
    }
}

fn compare_ip_addrs(a1: &SocketAddr, a2: &SocketAddr) -> Ordering {
    use std::net::SocketAddr::{V4,V6};
    match *a1 {
        V4(ref a1) => match *a2 {
            V4(ref a2) => (a1.ip(), a1.port()).cmp(&(a2.ip(), a2.port())),
            V6(_) => Ordering::Less,
        },
        V6(ref a1) => match *a2 {
            V4(_) => Ordering::Greater,
            V6(ref a2) => (a1.ip(), a1.port(), a1.flowinfo(), a1.scope_id())
                          .cmp(&(a2.ip(), a2.port(), a2.flowinfo(), a2.scope_id())),
        }
    }
}

#[cfg(test)]
mod test {
    use super::*;
    use std::net::{SocketAddr, SocketAddrV4, SocketAddrV6, Ipv4Addr, Ipv6Addr};

    fn v4(a: u8, b: u8, c: u8, d: u8, e: u16) -> Endpoint {
        Endpoint::Tcp(SocketAddr::V4(SocketAddrV4::new(Ipv4Addr::new(a,b,c,d),e)))
    }

    fn v6(a: u16, b: u16, c: u16, d: u16, e: u16, f: u16, g: u16, h: u16, i: u16, j: u32, k: u32) -> Endpoint {
        Endpoint::Tcp(SocketAddr::V6(SocketAddrV6::new(Ipv6Addr::new(a,b,c,d,e,f,g,h),i, j, k)))
    }

    fn test(smaller: Endpoint, bigger: Endpoint) {
        assert!(smaller < bigger);
        assert!(bigger > smaller);
        assert!(smaller != bigger);
    }

#[test]
    fn test_ord() {
        test(v4(1,2,3,4,5), v4(2,2,3,4,5));
        test(v4(1,2,3,4,5), v4(1,3,3,4,5));
        test(v4(1,2,3,4,5), v4(1,2,4,4,5));
        test(v4(1,2,3,4,5), v4(1,2,3,5,5));
        test(v4(1,2,3,4,5), v4(1,2,3,4,6));

        test(v4(1,2,3,4,5), v6(0,0,0,0,0,0,0,0,0,0,0));
        test(v4(1,2,3,4,5), v6(1,2,3,4,5,6,7,8,9,10,11));
        test(v4(1,2,3,4,5), v6(2,3,4,5,6,7,8,9,10,11,12));

        test(v6(0,0,0,0,0,0,0,0,0,0,0), v6(1,0,0,0,0,0,0,0,0,0,0));
        test(v6(0,0,0,0,0,0,0,0,0,0,0), v6(0,1,0,0,0,0,0,0,0,0,0));
        test(v6(0,0,0,0,0,0,0,0,0,0,0), v6(0,0,1,0,0,0,0,0,0,0,0));
        test(v6(0,0,0,0,0,0,0,0,0,0,0), v6(0,0,0,1,0,0,0,0,0,0,0));
        test(v6(0,0,0,0,0,0,0,0,0,0,0), v6(0,0,0,0,1,0,0,0,0,0,0));
        test(v6(0,0,0,0,0,0,0,0,0,0,0), v6(0,0,0,0,0,1,0,0,0,0,0));
        test(v6(0,0,0,0,0,0,0,0,0,0,0), v6(0,0,0,0,0,0,1,0,0,0,0));
        test(v6(0,0,0,0,0,0,0,0,0,0,0), v6(0,0,0,0,0,0,0,1,0,0,0));
        test(v6(0,0,0,0,0,0,0,0,0,0,0), v6(0,0,0,0,0,0,0,0,1,0,0));
        test(v6(0,0,0,0,0,0,0,0,0,0,0), v6(0,0,0,0,0,0,0,0,0,1,0));
        test(v6(0,0,0,0,0,0,0,0,0,0,0), v6(0,0,0,0,0,0,0,0,0,0,1));

        test(v6(1,2,3,4,5,6,7,8,9,10,11), v6(2,2,3,4,5,6,7,8,9,10,11));
        test(v6(1,2,3,4,5,6,7,8,9,10,11), v6(1,3,3,4,5,6,7,8,9,10,11));
        test(v6(1,2,3,4,5,6,7,8,9,10,11), v6(1,2,4,4,5,6,7,8,9,10,11));
        test(v6(1,2,3,4,5,6,7,8,9,10,11), v6(1,2,3,5,5,6,7,8,9,10,11));
        test(v6(1,2,3,4,5,6,7,8,9,10,11), v6(1,2,3,4,6,6,7,8,9,10,11));
        test(v6(1,2,3,4,5,6,7,8,9,10,11), v6(1,2,3,4,5,7,7,8,9,10,11));
        test(v6(1,2,3,4,5,6,7,8,9,10,11), v6(1,2,3,4,5,6,8,8,9,10,11));
        test(v6(1,2,3,4,5,6,7,8,9,10,11), v6(1,2,3,4,5,6,7,9,9,10,11));
        test(v6(1,2,3,4,5,6,7,8,9,10,11), v6(1,2,3,4,5,6,7,8,10,10,11));
        test(v6(1,2,3,4,5,6,7,8,9,10,11), v6(1,2,3,4,5,6,7,8,9,11,11));
        test(v6(1,2,3,4,5,6,7,8,9,10,11), v6(1,2,3,4,5,6,7,8,9,10,12));
    }
}<|MERGE_RESOLUTION|>--- conflicted
+++ resolved
@@ -68,19 +68,11 @@
 
 impl Decodable for Endpoint {
     fn decode<D: Decoder>(d: &mut D)->Result<Endpoint, D::Error> {
-<<<<<<< HEAD
-        let _ = try!(d.read_u64());
-        let decoded: Vec<u8> = try!(Decodable::decode(d));
-        let address: SocketAddr = beacon::parse_address(&decoded).unwrap();
-
-        Ok(Endpoint::Tcp(address))  // TODO FIXME: Make Beacon aware of UTP
-=======
         let decoded: String = try!(Decodable::decode(d));
         match SocketAddr::from_str(&decoded) {
             Ok(address) => Ok(Endpoint::Tcp(address)),
             _ => Err(d.error(&(format!("Expecting SocketAddr string, but found : {:?}", decoded)))),
         }
->>>>>>> 82317ed0
     }
 }
 
